--- conflicted
+++ resolved
@@ -15,101 +15,46 @@
     </Dependency>
     <Dependency Name="Microsoft.AspNetCore.Razor.Language" Version="3.1.0-preview3.19553.1">
       <Uri>https://github.com/aspnet/AspNetCore-Tooling</Uri>
-<<<<<<< HEAD
-      <Sha>29036777e7cd2172a81c45c69e0dc257e8b8184e</Sha>
-=======
       <Sha>542a22f0b0242fc7247884b316c71e921d9711da</Sha>
->>>>>>> 343ca2ae
     </Dependency>
     <Dependency Name="Microsoft.AspNetCore.Mvc.Razor.Extensions" Version="3.1.0-preview3.19553.1">
       <Uri>https://github.com/aspnet/AspNetCore-Tooling</Uri>
-<<<<<<< HEAD
-      <Sha>29036777e7cd2172a81c45c69e0dc257e8b8184e</Sha>
-=======
       <Sha>542a22f0b0242fc7247884b316c71e921d9711da</Sha>
->>>>>>> 343ca2ae
     </Dependency>
     <Dependency Name="Microsoft.CodeAnalysis.Razor" Version="3.1.0-preview3.19553.1">
       <Uri>https://github.com/aspnet/AspNetCore-Tooling</Uri>
-<<<<<<< HEAD
-      <Sha>29036777e7cd2172a81c45c69e0dc257e8b8184e</Sha>
-=======
       <Sha>542a22f0b0242fc7247884b316c71e921d9711da</Sha>
->>>>>>> 343ca2ae
     </Dependency>
     <Dependency Name="Microsoft.NET.Sdk.Razor" Version="3.1.0-preview3.19553.1">
       <Uri>https://github.com/aspnet/AspNetCore-Tooling</Uri>
-<<<<<<< HEAD
-      <Sha>29036777e7cd2172a81c45c69e0dc257e8b8184e</Sha>
-=======
       <Sha>542a22f0b0242fc7247884b316c71e921d9711da</Sha>
->>>>>>> 343ca2ae
     </Dependency>
     <Dependency Name="dotnet-ef" Version="3.1.0-preview3.19554.8">
       <Uri>https://github.com/aspnet/EntityFrameworkCore</Uri>
-<<<<<<< HEAD
-      <Sha>82c6ea483d3a17393dad5986df9a8eef89ddcd07</Sha>
-=======
-      <Sha>3442750627d3532f4e44f21df91f7fbe9315e59a</Sha>
->>>>>>> 343ca2ae
+      <Sha>3442750627d3532f4e44f21df91f7fbe9315e59a</Sha>
     </Dependency>
     <Dependency Name="Microsoft.EntityFrameworkCore.InMemory" Version="3.1.0-preview3.19554.8">
       <Uri>https://github.com/aspnet/EntityFrameworkCore</Uri>
-<<<<<<< HEAD
-      <Sha>82c6ea483d3a17393dad5986df9a8eef89ddcd07</Sha>
-=======
-      <Sha>3442750627d3532f4e44f21df91f7fbe9315e59a</Sha>
->>>>>>> 343ca2ae
+      <Sha>3442750627d3532f4e44f21df91f7fbe9315e59a</Sha>
     </Dependency>
     <Dependency Name="Microsoft.EntityFrameworkCore.Relational" Version="3.1.0-preview3.19554.8">
       <Uri>https://github.com/aspnet/EntityFrameworkCore</Uri>
-<<<<<<< HEAD
-      <Sha>82c6ea483d3a17393dad5986df9a8eef89ddcd07</Sha>
-=======
-      <Sha>3442750627d3532f4e44f21df91f7fbe9315e59a</Sha>
->>>>>>> 343ca2ae
+      <Sha>3442750627d3532f4e44f21df91f7fbe9315e59a</Sha>
     </Dependency>
     <Dependency Name="Microsoft.EntityFrameworkCore.Sqlite" Version="3.1.0-preview3.19554.8">
       <Uri>https://github.com/aspnet/EntityFrameworkCore</Uri>
-<<<<<<< HEAD
-      <Sha>82c6ea483d3a17393dad5986df9a8eef89ddcd07</Sha>
-=======
-      <Sha>3442750627d3532f4e44f21df91f7fbe9315e59a</Sha>
->>>>>>> 343ca2ae
+      <Sha>3442750627d3532f4e44f21df91f7fbe9315e59a</Sha>
     </Dependency>
     <Dependency Name="Microsoft.EntityFrameworkCore.SqlServer" Version="3.1.0-preview3.19554.8">
       <Uri>https://github.com/aspnet/EntityFrameworkCore</Uri>
-<<<<<<< HEAD
-      <Sha>82c6ea483d3a17393dad5986df9a8eef89ddcd07</Sha>
-=======
-      <Sha>3442750627d3532f4e44f21df91f7fbe9315e59a</Sha>
->>>>>>> 343ca2ae
+      <Sha>3442750627d3532f4e44f21df91f7fbe9315e59a</Sha>
     </Dependency>
     <Dependency Name="Microsoft.EntityFrameworkCore.Tools" Version="3.1.0-preview3.19554.8">
       <Uri>https://github.com/aspnet/EntityFrameworkCore</Uri>
-<<<<<<< HEAD
-      <Sha>82c6ea483d3a17393dad5986df9a8eef89ddcd07</Sha>
-=======
-      <Sha>3442750627d3532f4e44f21df91f7fbe9315e59a</Sha>
->>>>>>> 343ca2ae
+      <Sha>3442750627d3532f4e44f21df91f7fbe9315e59a</Sha>
     </Dependency>
     <Dependency Name="Microsoft.EntityFrameworkCore" Version="3.1.0-preview3.19554.8">
       <Uri>https://github.com/aspnet/EntityFrameworkCore</Uri>
-<<<<<<< HEAD
-      <Sha>82c6ea483d3a17393dad5986df9a8eef89ddcd07</Sha>
-    </Dependency>
-    <Dependency Name="Microsoft.AspNetCore.Analyzer.Testing" Version="3.1.0-rtm.19565.4" CoherentParentDependency="Microsoft.EntityFrameworkCore">
-      <Uri>https://github.com/aspnet/Extensions</Uri>
-      <Sha>4e1be2fb546751c773968d7b40ff7f4b62887153</Sha>
-    </Dependency>
-    <Dependency Name="Microsoft.AspNetCore.BenchmarkRunner.Sources" Version="3.1.0-rtm.19565.4" CoherentParentDependency="Microsoft.EntityFrameworkCore">
-      <Uri>https://github.com/aspnet/Extensions</Uri>
-      <Sha>4e1be2fb546751c773968d7b40ff7f4b62887153</Sha>
-    </Dependency>
-    <Dependency Name="Microsoft.Extensions.ActivatorUtilities.Sources" Version="3.1.0-rtm.19565.4" CoherentParentDependency="Microsoft.EntityFrameworkCore">
-      <Uri>https://github.com/aspnet/Extensions</Uri>
-      <Sha>4e1be2fb546751c773968d7b40ff7f4b62887153</Sha>
-=======
       <Sha>3442750627d3532f4e44f21df91f7fbe9315e59a</Sha>
     </Dependency>
     <Dependency Name="Microsoft.AspNetCore.Analyzer.Testing" Version="3.1.0-preview3.19553.2" CoherentParentDependency="Microsoft.EntityFrameworkCore">
@@ -123,413 +68,205 @@
     <Dependency Name="Microsoft.Extensions.ActivatorUtilities.Sources" Version="3.1.0-preview3.19553.2" CoherentParentDependency="Microsoft.EntityFrameworkCore">
       <Uri>https://github.com/aspnet/Extensions</Uri>
       <Sha>02e6d683074019728bfbda8e40e526606fd12875</Sha>
->>>>>>> 343ca2ae
     </Dependency>
     <Dependency Name="Microsoft.Extensions.Caching.Abstractions" Version="3.1.0-preview3.19553.2" CoherentParentDependency="Microsoft.EntityFrameworkCore">
       <Uri>https://github.com/aspnet/Extensions</Uri>
-<<<<<<< HEAD
-      <Sha>4e1be2fb546751c773968d7b40ff7f4b62887153</Sha>
-=======
-      <Sha>02e6d683074019728bfbda8e40e526606fd12875</Sha>
->>>>>>> 343ca2ae
+      <Sha>02e6d683074019728bfbda8e40e526606fd12875</Sha>
     </Dependency>
     <Dependency Name="Microsoft.Extensions.Caching.Memory" Version="3.1.0-preview3.19553.2" CoherentParentDependency="Microsoft.EntityFrameworkCore">
       <Uri>https://github.com/aspnet/Extensions</Uri>
-<<<<<<< HEAD
-      <Sha>4e1be2fb546751c773968d7b40ff7f4b62887153</Sha>
-=======
-      <Sha>02e6d683074019728bfbda8e40e526606fd12875</Sha>
->>>>>>> 343ca2ae
+      <Sha>02e6d683074019728bfbda8e40e526606fd12875</Sha>
     </Dependency>
     <Dependency Name="Microsoft.Extensions.Caching.SqlServer" Version="3.1.0-preview3.19553.2" CoherentParentDependency="Microsoft.EntityFrameworkCore">
       <Uri>https://github.com/aspnet/Extensions</Uri>
-<<<<<<< HEAD
-      <Sha>4e1be2fb546751c773968d7b40ff7f4b62887153</Sha>
-=======
-      <Sha>02e6d683074019728bfbda8e40e526606fd12875</Sha>
->>>>>>> 343ca2ae
+      <Sha>02e6d683074019728bfbda8e40e526606fd12875</Sha>
     </Dependency>
     <Dependency Name="Microsoft.Extensions.Caching.StackExchangeRedis" Version="3.1.0-preview3.19553.2" CoherentParentDependency="Microsoft.EntityFrameworkCore">
       <Uri>https://github.com/aspnet/Extensions</Uri>
-<<<<<<< HEAD
-      <Sha>4e1be2fb546751c773968d7b40ff7f4b62887153</Sha>
-    </Dependency>
-    <Dependency Name="Microsoft.Extensions.CommandLineUtils.Sources" Version="3.1.0-rtm.19565.4" CoherentParentDependency="Microsoft.EntityFrameworkCore">
-      <Uri>https://github.com/aspnet/Extensions</Uri>
-      <Sha>4e1be2fb546751c773968d7b40ff7f4b62887153</Sha>
-=======
       <Sha>02e6d683074019728bfbda8e40e526606fd12875</Sha>
     </Dependency>
     <Dependency Name="Microsoft.Extensions.CommandLineUtils.Sources" Version="3.1.0-preview3.19553.2" CoherentParentDependency="Microsoft.EntityFrameworkCore">
       <Uri>https://github.com/aspnet/Extensions</Uri>
       <Sha>02e6d683074019728bfbda8e40e526606fd12875</Sha>
->>>>>>> 343ca2ae
     </Dependency>
     <Dependency Name="Microsoft.Extensions.Configuration.Abstractions" Version="3.1.0-preview3.19553.2" CoherentParentDependency="Microsoft.EntityFrameworkCore">
       <Uri>https://github.com/aspnet/Extensions</Uri>
-<<<<<<< HEAD
-      <Sha>4e1be2fb546751c773968d7b40ff7f4b62887153</Sha>
-=======
-      <Sha>02e6d683074019728bfbda8e40e526606fd12875</Sha>
->>>>>>> 343ca2ae
+      <Sha>02e6d683074019728bfbda8e40e526606fd12875</Sha>
     </Dependency>
     <Dependency Name="Microsoft.Extensions.Configuration.AzureKeyVault" Version="3.1.0-preview3.19553.2" CoherentParentDependency="Microsoft.EntityFrameworkCore">
       <Uri>https://github.com/aspnet/Extensions</Uri>
-<<<<<<< HEAD
-      <Sha>4e1be2fb546751c773968d7b40ff7f4b62887153</Sha>
-=======
-      <Sha>02e6d683074019728bfbda8e40e526606fd12875</Sha>
->>>>>>> 343ca2ae
+      <Sha>02e6d683074019728bfbda8e40e526606fd12875</Sha>
     </Dependency>
     <Dependency Name="Microsoft.Extensions.Configuration.Binder" Version="3.1.0-preview3.19553.2" CoherentParentDependency="Microsoft.EntityFrameworkCore">
       <Uri>https://github.com/aspnet/Extensions</Uri>
-<<<<<<< HEAD
-      <Sha>4e1be2fb546751c773968d7b40ff7f4b62887153</Sha>
-=======
-      <Sha>02e6d683074019728bfbda8e40e526606fd12875</Sha>
->>>>>>> 343ca2ae
+      <Sha>02e6d683074019728bfbda8e40e526606fd12875</Sha>
     </Dependency>
     <Dependency Name="Microsoft.Extensions.Configuration.CommandLine" Version="3.1.0-preview3.19553.2" CoherentParentDependency="Microsoft.EntityFrameworkCore">
       <Uri>https://github.com/aspnet/Extensions</Uri>
-<<<<<<< HEAD
-      <Sha>4e1be2fb546751c773968d7b40ff7f4b62887153</Sha>
-=======
-      <Sha>02e6d683074019728bfbda8e40e526606fd12875</Sha>
->>>>>>> 343ca2ae
+      <Sha>02e6d683074019728bfbda8e40e526606fd12875</Sha>
     </Dependency>
     <Dependency Name="Microsoft.Extensions.Configuration.EnvironmentVariables" Version="3.1.0-preview3.19553.2" CoherentParentDependency="Microsoft.EntityFrameworkCore">
       <Uri>https://github.com/aspnet/Extensions</Uri>
-<<<<<<< HEAD
-      <Sha>4e1be2fb546751c773968d7b40ff7f4b62887153</Sha>
-=======
-      <Sha>02e6d683074019728bfbda8e40e526606fd12875</Sha>
->>>>>>> 343ca2ae
+      <Sha>02e6d683074019728bfbda8e40e526606fd12875</Sha>
     </Dependency>
     <Dependency Name="Microsoft.Extensions.Configuration.FileExtensions" Version="3.1.0-preview3.19553.2" CoherentParentDependency="Microsoft.EntityFrameworkCore">
       <Uri>https://github.com/aspnet/Extensions</Uri>
-<<<<<<< HEAD
-      <Sha>4e1be2fb546751c773968d7b40ff7f4b62887153</Sha>
-=======
-      <Sha>02e6d683074019728bfbda8e40e526606fd12875</Sha>
->>>>>>> 343ca2ae
+      <Sha>02e6d683074019728bfbda8e40e526606fd12875</Sha>
     </Dependency>
     <Dependency Name="Microsoft.Extensions.Configuration.Ini" Version="3.1.0-preview3.19553.2" CoherentParentDependency="Microsoft.EntityFrameworkCore">
       <Uri>https://github.com/aspnet/Extensions</Uri>
-<<<<<<< HEAD
-      <Sha>4e1be2fb546751c773968d7b40ff7f4b62887153</Sha>
-=======
-      <Sha>02e6d683074019728bfbda8e40e526606fd12875</Sha>
->>>>>>> 343ca2ae
+      <Sha>02e6d683074019728bfbda8e40e526606fd12875</Sha>
     </Dependency>
     <Dependency Name="Microsoft.Extensions.Configuration.Json" Version="3.1.0-preview3.19553.2" CoherentParentDependency="Microsoft.EntityFrameworkCore">
       <Uri>https://github.com/aspnet/Extensions</Uri>
-<<<<<<< HEAD
-      <Sha>4e1be2fb546751c773968d7b40ff7f4b62887153</Sha>
-=======
-      <Sha>02e6d683074019728bfbda8e40e526606fd12875</Sha>
->>>>>>> 343ca2ae
+      <Sha>02e6d683074019728bfbda8e40e526606fd12875</Sha>
     </Dependency>
     <Dependency Name="Microsoft.Extensions.Configuration.KeyPerFile" Version="3.1.0-preview3.19553.2" CoherentParentDependency="Microsoft.EntityFrameworkCore">
       <Uri>https://github.com/aspnet/Extensions</Uri>
-<<<<<<< HEAD
-      <Sha>4e1be2fb546751c773968d7b40ff7f4b62887153</Sha>
-=======
-      <Sha>02e6d683074019728bfbda8e40e526606fd12875</Sha>
->>>>>>> 343ca2ae
+      <Sha>02e6d683074019728bfbda8e40e526606fd12875</Sha>
     </Dependency>
     <Dependency Name="Microsoft.Extensions.Configuration.UserSecrets" Version="3.1.0-preview3.19553.2" CoherentParentDependency="Microsoft.EntityFrameworkCore">
       <Uri>https://github.com/aspnet/Extensions</Uri>
-<<<<<<< HEAD
-      <Sha>4e1be2fb546751c773968d7b40ff7f4b62887153</Sha>
-=======
-      <Sha>02e6d683074019728bfbda8e40e526606fd12875</Sha>
->>>>>>> 343ca2ae
+      <Sha>02e6d683074019728bfbda8e40e526606fd12875</Sha>
     </Dependency>
     <Dependency Name="Microsoft.Extensions.Configuration.Xml" Version="3.1.0-preview3.19553.2" CoherentParentDependency="Microsoft.EntityFrameworkCore">
       <Uri>https://github.com/aspnet/Extensions</Uri>
-<<<<<<< HEAD
-      <Sha>4e1be2fb546751c773968d7b40ff7f4b62887153</Sha>
-=======
-      <Sha>02e6d683074019728bfbda8e40e526606fd12875</Sha>
->>>>>>> 343ca2ae
+      <Sha>02e6d683074019728bfbda8e40e526606fd12875</Sha>
     </Dependency>
     <Dependency Name="Microsoft.Extensions.Configuration" Version="3.1.0-preview3.19553.2" CoherentParentDependency="Microsoft.EntityFrameworkCore">
       <Uri>https://github.com/aspnet/Extensions</Uri>
-<<<<<<< HEAD
-      <Sha>4e1be2fb546751c773968d7b40ff7f4b62887153</Sha>
-=======
-      <Sha>02e6d683074019728bfbda8e40e526606fd12875</Sha>
->>>>>>> 343ca2ae
+      <Sha>02e6d683074019728bfbda8e40e526606fd12875</Sha>
     </Dependency>
     <Dependency Name="Microsoft.Extensions.DependencyInjection.Abstractions" Version="3.1.0-preview3.19553.2" CoherentParentDependency="Microsoft.EntityFrameworkCore">
       <Uri>https://github.com/aspnet/Extensions</Uri>
-<<<<<<< HEAD
-      <Sha>4e1be2fb546751c773968d7b40ff7f4b62887153</Sha>
-=======
-      <Sha>02e6d683074019728bfbda8e40e526606fd12875</Sha>
->>>>>>> 343ca2ae
+      <Sha>02e6d683074019728bfbda8e40e526606fd12875</Sha>
     </Dependency>
     <Dependency Name="Microsoft.Extensions.DependencyInjection" Version="3.1.0-preview3.19553.2" CoherentParentDependency="Microsoft.EntityFrameworkCore">
       <Uri>https://github.com/aspnet/Extensions</Uri>
-<<<<<<< HEAD
-      <Sha>4e1be2fb546751c773968d7b40ff7f4b62887153</Sha>
-=======
-      <Sha>02e6d683074019728bfbda8e40e526606fd12875</Sha>
->>>>>>> 343ca2ae
+      <Sha>02e6d683074019728bfbda8e40e526606fd12875</Sha>
     </Dependency>
     <Dependency Name="Microsoft.Extensions.DiagnosticAdapter" Version="3.1.0-preview3.19553.2" CoherentParentDependency="Microsoft.EntityFrameworkCore">
       <Uri>https://github.com/aspnet/Extensions</Uri>
-<<<<<<< HEAD
-      <Sha>4e1be2fb546751c773968d7b40ff7f4b62887153</Sha>
-=======
-      <Sha>02e6d683074019728bfbda8e40e526606fd12875</Sha>
->>>>>>> 343ca2ae
+      <Sha>02e6d683074019728bfbda8e40e526606fd12875</Sha>
     </Dependency>
     <Dependency Name="Microsoft.Extensions.Diagnostics.HealthChecks.Abstractions" Version="3.1.0-preview3.19553.2" CoherentParentDependency="Microsoft.EntityFrameworkCore">
       <Uri>https://github.com/aspnet/Extensions</Uri>
-<<<<<<< HEAD
-      <Sha>4e1be2fb546751c773968d7b40ff7f4b62887153</Sha>
-=======
-      <Sha>02e6d683074019728bfbda8e40e526606fd12875</Sha>
->>>>>>> 343ca2ae
+      <Sha>02e6d683074019728bfbda8e40e526606fd12875</Sha>
     </Dependency>
     <Dependency Name="Microsoft.Extensions.Diagnostics.HealthChecks" Version="3.1.0-preview3.19553.2" CoherentParentDependency="Microsoft.EntityFrameworkCore">
       <Uri>https://github.com/aspnet/Extensions</Uri>
-<<<<<<< HEAD
-      <Sha>4e1be2fb546751c773968d7b40ff7f4b62887153</Sha>
-=======
-      <Sha>02e6d683074019728bfbda8e40e526606fd12875</Sha>
->>>>>>> 343ca2ae
+      <Sha>02e6d683074019728bfbda8e40e526606fd12875</Sha>
     </Dependency>
     <Dependency Name="Microsoft.Extensions.FileProviders.Abstractions" Version="3.1.0-preview3.19553.2" CoherentParentDependency="Microsoft.EntityFrameworkCore">
       <Uri>https://github.com/aspnet/Extensions</Uri>
-<<<<<<< HEAD
-      <Sha>4e1be2fb546751c773968d7b40ff7f4b62887153</Sha>
-=======
-      <Sha>02e6d683074019728bfbda8e40e526606fd12875</Sha>
->>>>>>> 343ca2ae
+      <Sha>02e6d683074019728bfbda8e40e526606fd12875</Sha>
     </Dependency>
     <Dependency Name="Microsoft.Extensions.FileProviders.Composite" Version="3.1.0-preview3.19553.2" CoherentParentDependency="Microsoft.EntityFrameworkCore">
       <Uri>https://github.com/aspnet/Extensions</Uri>
-<<<<<<< HEAD
-      <Sha>4e1be2fb546751c773968d7b40ff7f4b62887153</Sha>
-=======
-      <Sha>02e6d683074019728bfbda8e40e526606fd12875</Sha>
->>>>>>> 343ca2ae
+      <Sha>02e6d683074019728bfbda8e40e526606fd12875</Sha>
     </Dependency>
     <Dependency Name="Microsoft.Extensions.FileProviders.Embedded" Version="3.1.0-preview3.19553.2" CoherentParentDependency="Microsoft.EntityFrameworkCore">
       <Uri>https://github.com/aspnet/Extensions</Uri>
-<<<<<<< HEAD
-      <Sha>4e1be2fb546751c773968d7b40ff7f4b62887153</Sha>
-=======
-      <Sha>02e6d683074019728bfbda8e40e526606fd12875</Sha>
->>>>>>> 343ca2ae
+      <Sha>02e6d683074019728bfbda8e40e526606fd12875</Sha>
     </Dependency>
     <Dependency Name="Microsoft.Extensions.FileProviders.Physical" Version="3.1.0-preview3.19553.2" CoherentParentDependency="Microsoft.EntityFrameworkCore">
       <Uri>https://github.com/aspnet/Extensions</Uri>
-<<<<<<< HEAD
-      <Sha>4e1be2fb546751c773968d7b40ff7f4b62887153</Sha>
-=======
-      <Sha>02e6d683074019728bfbda8e40e526606fd12875</Sha>
->>>>>>> 343ca2ae
+      <Sha>02e6d683074019728bfbda8e40e526606fd12875</Sha>
     </Dependency>
     <Dependency Name="Microsoft.Extensions.FileSystemGlobbing" Version="3.1.0-preview3.19553.2" CoherentParentDependency="Microsoft.EntityFrameworkCore">
       <Uri>https://github.com/aspnet/Extensions</Uri>
-<<<<<<< HEAD
-      <Sha>4e1be2fb546751c773968d7b40ff7f4b62887153</Sha>
-    </Dependency>
-    <Dependency Name="Microsoft.Extensions.HashCodeCombiner.Sources" Version="3.1.0-rtm.19565.4" CoherentParentDependency="Microsoft.EntityFrameworkCore">
-      <Uri>https://github.com/aspnet/Extensions</Uri>
-      <Sha>4e1be2fb546751c773968d7b40ff7f4b62887153</Sha>
-=======
       <Sha>02e6d683074019728bfbda8e40e526606fd12875</Sha>
     </Dependency>
     <Dependency Name="Microsoft.Extensions.HashCodeCombiner.Sources" Version="3.1.0-preview3.19553.2" CoherentParentDependency="Microsoft.EntityFrameworkCore">
       <Uri>https://github.com/aspnet/Extensions</Uri>
       <Sha>02e6d683074019728bfbda8e40e526606fd12875</Sha>
->>>>>>> 343ca2ae
     </Dependency>
     <Dependency Name="Microsoft.Extensions.Hosting.Abstractions" Version="3.1.0-preview3.19553.2" CoherentParentDependency="Microsoft.EntityFrameworkCore">
       <Uri>https://github.com/aspnet/Extensions</Uri>
-<<<<<<< HEAD
-      <Sha>4e1be2fb546751c773968d7b40ff7f4b62887153</Sha>
-=======
-      <Sha>02e6d683074019728bfbda8e40e526606fd12875</Sha>
->>>>>>> 343ca2ae
+      <Sha>02e6d683074019728bfbda8e40e526606fd12875</Sha>
     </Dependency>
     <Dependency Name="Microsoft.Extensions.Hosting" Version="3.1.0-preview3.19553.2" CoherentParentDependency="Microsoft.EntityFrameworkCore">
       <Uri>https://github.com/aspnet/Extensions</Uri>
-<<<<<<< HEAD
-      <Sha>4e1be2fb546751c773968d7b40ff7f4b62887153</Sha>
-    </Dependency>
-    <Dependency Name="Microsoft.Extensions.HostFactoryResolver.Sources" Version="3.1.0-rtm.19565.4" CoherentParentDependency="Microsoft.EntityFrameworkCore">
-      <Uri>https://github.com/aspnet/Extensions</Uri>
-      <Sha>4e1be2fb546751c773968d7b40ff7f4b62887153</Sha>
-=======
       <Sha>02e6d683074019728bfbda8e40e526606fd12875</Sha>
     </Dependency>
     <Dependency Name="Microsoft.Extensions.HostFactoryResolver.Sources" Version="3.1.0-preview3.19553.2" CoherentParentDependency="Microsoft.EntityFrameworkCore">
       <Uri>https://github.com/aspnet/Extensions</Uri>
       <Sha>02e6d683074019728bfbda8e40e526606fd12875</Sha>
->>>>>>> 343ca2ae
     </Dependency>
     <Dependency Name="Microsoft.Extensions.Http" Version="3.1.0-preview3.19553.2" CoherentParentDependency="Microsoft.EntityFrameworkCore">
       <Uri>https://github.com/aspnet/Extensions</Uri>
-<<<<<<< HEAD
-      <Sha>4e1be2fb546751c773968d7b40ff7f4b62887153</Sha>
-=======
-      <Sha>02e6d683074019728bfbda8e40e526606fd12875</Sha>
->>>>>>> 343ca2ae
+      <Sha>02e6d683074019728bfbda8e40e526606fd12875</Sha>
     </Dependency>
     <Dependency Name="Microsoft.Extensions.Localization.Abstractions" Version="3.1.0-preview3.19553.2" CoherentParentDependency="Microsoft.EntityFrameworkCore">
       <Uri>https://github.com/aspnet/Extensions</Uri>
-<<<<<<< HEAD
-      <Sha>4e1be2fb546751c773968d7b40ff7f4b62887153</Sha>
-=======
-      <Sha>02e6d683074019728bfbda8e40e526606fd12875</Sha>
->>>>>>> 343ca2ae
+      <Sha>02e6d683074019728bfbda8e40e526606fd12875</Sha>
     </Dependency>
     <Dependency Name="Microsoft.Extensions.Localization" Version="3.1.0-preview3.19553.2" CoherentParentDependency="Microsoft.EntityFrameworkCore">
       <Uri>https://github.com/aspnet/Extensions</Uri>
-<<<<<<< HEAD
-      <Sha>4e1be2fb546751c773968d7b40ff7f4b62887153</Sha>
-=======
-      <Sha>02e6d683074019728bfbda8e40e526606fd12875</Sha>
->>>>>>> 343ca2ae
+      <Sha>02e6d683074019728bfbda8e40e526606fd12875</Sha>
     </Dependency>
     <Dependency Name="Microsoft.Extensions.Logging.Abstractions" Version="3.1.0-preview3.19553.2" CoherentParentDependency="Microsoft.EntityFrameworkCore">
       <Uri>https://github.com/aspnet/Extensions</Uri>
-<<<<<<< HEAD
-      <Sha>4e1be2fb546751c773968d7b40ff7f4b62887153</Sha>
-=======
-      <Sha>02e6d683074019728bfbda8e40e526606fd12875</Sha>
->>>>>>> 343ca2ae
+      <Sha>02e6d683074019728bfbda8e40e526606fd12875</Sha>
     </Dependency>
     <Dependency Name="Microsoft.Extensions.Logging.AzureAppServices" Version="3.1.0-preview3.19553.2" CoherentParentDependency="Microsoft.EntityFrameworkCore">
       <Uri>https://github.com/aspnet/Extensions</Uri>
-<<<<<<< HEAD
-      <Sha>4e1be2fb546751c773968d7b40ff7f4b62887153</Sha>
-=======
-      <Sha>02e6d683074019728bfbda8e40e526606fd12875</Sha>
->>>>>>> 343ca2ae
+      <Sha>02e6d683074019728bfbda8e40e526606fd12875</Sha>
     </Dependency>
     <Dependency Name="Microsoft.Extensions.Logging.Configuration" Version="3.1.0-preview3.19553.2" CoherentParentDependency="Microsoft.EntityFrameworkCore">
       <Uri>https://github.com/aspnet/Extensions</Uri>
-<<<<<<< HEAD
-      <Sha>4e1be2fb546751c773968d7b40ff7f4b62887153</Sha>
-=======
-      <Sha>02e6d683074019728bfbda8e40e526606fd12875</Sha>
->>>>>>> 343ca2ae
+      <Sha>02e6d683074019728bfbda8e40e526606fd12875</Sha>
     </Dependency>
     <Dependency Name="Microsoft.Extensions.Logging.Console" Version="3.1.0-preview3.19553.2" CoherentParentDependency="Microsoft.EntityFrameworkCore">
       <Uri>https://github.com/aspnet/Extensions</Uri>
-<<<<<<< HEAD
-      <Sha>4e1be2fb546751c773968d7b40ff7f4b62887153</Sha>
-=======
-      <Sha>02e6d683074019728bfbda8e40e526606fd12875</Sha>
->>>>>>> 343ca2ae
+      <Sha>02e6d683074019728bfbda8e40e526606fd12875</Sha>
     </Dependency>
     <Dependency Name="Microsoft.Extensions.Logging.Debug" Version="3.1.0-preview3.19553.2" CoherentParentDependency="Microsoft.EntityFrameworkCore">
       <Uri>https://github.com/aspnet/Extensions</Uri>
-<<<<<<< HEAD
-      <Sha>4e1be2fb546751c773968d7b40ff7f4b62887153</Sha>
-=======
-      <Sha>02e6d683074019728bfbda8e40e526606fd12875</Sha>
->>>>>>> 343ca2ae
+      <Sha>02e6d683074019728bfbda8e40e526606fd12875</Sha>
     </Dependency>
     <Dependency Name="Microsoft.Extensions.Logging.EventSource" Version="3.1.0-preview3.19553.2" CoherentParentDependency="Microsoft.EntityFrameworkCore">
       <Uri>https://github.com/aspnet/Extensions</Uri>
-<<<<<<< HEAD
-      <Sha>4e1be2fb546751c773968d7b40ff7f4b62887153</Sha>
-=======
-      <Sha>02e6d683074019728bfbda8e40e526606fd12875</Sha>
->>>>>>> 343ca2ae
+      <Sha>02e6d683074019728bfbda8e40e526606fd12875</Sha>
     </Dependency>
     <Dependency Name="Microsoft.Extensions.Logging.EventLog" Version="3.1.0-preview3.19553.2" CoherentParentDependency="Microsoft.EntityFrameworkCore">
       <Uri>https://github.com/aspnet/Extensions</Uri>
-<<<<<<< HEAD
-      <Sha>4e1be2fb546751c773968d7b40ff7f4b62887153</Sha>
-=======
-      <Sha>02e6d683074019728bfbda8e40e526606fd12875</Sha>
->>>>>>> 343ca2ae
+      <Sha>02e6d683074019728bfbda8e40e526606fd12875</Sha>
     </Dependency>
     <Dependency Name="Microsoft.Extensions.Logging.TraceSource" Version="3.1.0-preview3.19553.2" CoherentParentDependency="Microsoft.EntityFrameworkCore">
       <Uri>https://github.com/aspnet/Extensions</Uri>
-<<<<<<< HEAD
-      <Sha>4e1be2fb546751c773968d7b40ff7f4b62887153</Sha>
-    </Dependency>
-    <Dependency Name="Microsoft.Extensions.Logging.Testing" Version="3.1.0-rtm.19565.4" CoherentParentDependency="Microsoft.EntityFrameworkCore">
-      <Uri>https://github.com/aspnet/Extensions</Uri>
-      <Sha>4e1be2fb546751c773968d7b40ff7f4b62887153</Sha>
-=======
       <Sha>02e6d683074019728bfbda8e40e526606fd12875</Sha>
     </Dependency>
     <Dependency Name="Microsoft.Extensions.Logging.Testing" Version="3.1.0-preview3.19553.2" CoherentParentDependency="Microsoft.EntityFrameworkCore">
       <Uri>https://github.com/aspnet/Extensions</Uri>
       <Sha>02e6d683074019728bfbda8e40e526606fd12875</Sha>
->>>>>>> 343ca2ae
     </Dependency>
     <Dependency Name="Microsoft.Extensions.Logging" Version="3.1.0-preview3.19553.2" CoherentParentDependency="Microsoft.EntityFrameworkCore">
       <Uri>https://github.com/aspnet/Extensions</Uri>
-<<<<<<< HEAD
-      <Sha>4e1be2fb546751c773968d7b40ff7f4b62887153</Sha>
-=======
-      <Sha>02e6d683074019728bfbda8e40e526606fd12875</Sha>
->>>>>>> 343ca2ae
+      <Sha>02e6d683074019728bfbda8e40e526606fd12875</Sha>
     </Dependency>
     <Dependency Name="Microsoft.Extensions.ObjectPool" Version="3.1.0-preview3.19553.2" CoherentParentDependency="Microsoft.EntityFrameworkCore">
       <Uri>https://github.com/aspnet/Extensions</Uri>
-<<<<<<< HEAD
-      <Sha>4e1be2fb546751c773968d7b40ff7f4b62887153</Sha>
-=======
-      <Sha>02e6d683074019728bfbda8e40e526606fd12875</Sha>
->>>>>>> 343ca2ae
+      <Sha>02e6d683074019728bfbda8e40e526606fd12875</Sha>
     </Dependency>
     <Dependency Name="Microsoft.Extensions.Options.ConfigurationExtensions" Version="3.1.0-preview3.19553.2" CoherentParentDependency="Microsoft.EntityFrameworkCore">
       <Uri>https://github.com/aspnet/Extensions</Uri>
-<<<<<<< HEAD
-      <Sha>4e1be2fb546751c773968d7b40ff7f4b62887153</Sha>
-=======
-      <Sha>02e6d683074019728bfbda8e40e526606fd12875</Sha>
->>>>>>> 343ca2ae
+      <Sha>02e6d683074019728bfbda8e40e526606fd12875</Sha>
     </Dependency>
     <Dependency Name="Microsoft.Extensions.Options.DataAnnotations" Version="3.1.0-preview3.19553.2" CoherentParentDependency="Microsoft.EntityFrameworkCore">
       <Uri>https://github.com/aspnet/Extensions</Uri>
-<<<<<<< HEAD
-      <Sha>4e1be2fb546751c773968d7b40ff7f4b62887153</Sha>
-=======
-      <Sha>02e6d683074019728bfbda8e40e526606fd12875</Sha>
->>>>>>> 343ca2ae
+      <Sha>02e6d683074019728bfbda8e40e526606fd12875</Sha>
     </Dependency>
     <Dependency Name="Microsoft.Extensions.Options" Version="3.1.0-preview3.19553.2" CoherentParentDependency="Microsoft.EntityFrameworkCore">
       <Uri>https://github.com/aspnet/Extensions</Uri>
-<<<<<<< HEAD
-      <Sha>4e1be2fb546751c773968d7b40ff7f4b62887153</Sha>
-    </Dependency>
-    <Dependency Name="Microsoft.Extensions.ParameterDefaultValue.Sources" Version="3.1.0-rtm.19565.4" CoherentParentDependency="Microsoft.EntityFrameworkCore">
-      <Uri>https://github.com/aspnet/Extensions</Uri>
-      <Sha>4e1be2fb546751c773968d7b40ff7f4b62887153</Sha>
-=======
       <Sha>02e6d683074019728bfbda8e40e526606fd12875</Sha>
     </Dependency>
     <Dependency Name="Microsoft.Extensions.ParameterDefaultValue.Sources" Version="3.1.0-preview3.19553.2" CoherentParentDependency="Microsoft.EntityFrameworkCore">
       <Uri>https://github.com/aspnet/Extensions</Uri>
       <Sha>02e6d683074019728bfbda8e40e526606fd12875</Sha>
->>>>>>> 343ca2ae
     </Dependency>
     <Dependency Name="Microsoft.Extensions.Primitives" Version="3.1.0-preview3.19553.2" CoherentParentDependency="Microsoft.EntityFrameworkCore">
       <Uri>https://github.com/aspnet/Extensions</Uri>
-<<<<<<< HEAD
-      <Sha>4e1be2fb546751c773968d7b40ff7f4b62887153</Sha>
-    </Dependency>
-    <Dependency Name="Microsoft.Extensions.TypeNameHelper.Sources" Version="3.1.0-rtm.19565.4" CoherentParentDependency="Microsoft.EntityFrameworkCore">
-      <Uri>https://github.com/aspnet/Extensions</Uri>
-      <Sha>4e1be2fb546751c773968d7b40ff7f4b62887153</Sha>
-    </Dependency>
-    <Dependency Name="Microsoft.Extensions.ValueStopwatch.Sources" Version="3.1.0-rtm.19565.4" CoherentParentDependency="Microsoft.EntityFrameworkCore">
-      <Uri>https://github.com/aspnet/Extensions</Uri>
-      <Sha>4e1be2fb546751c773968d7b40ff7f4b62887153</Sha>
-=======
       <Sha>02e6d683074019728bfbda8e40e526606fd12875</Sha>
     </Dependency>
     <Dependency Name="Microsoft.Extensions.TypeNameHelper.Sources" Version="3.1.0-preview3.19553.2" CoherentParentDependency="Microsoft.EntityFrameworkCore">
@@ -539,231 +276,118 @@
     <Dependency Name="Microsoft.Extensions.ValueStopwatch.Sources" Version="3.1.0-preview3.19553.2" CoherentParentDependency="Microsoft.EntityFrameworkCore">
       <Uri>https://github.com/aspnet/Extensions</Uri>
       <Sha>02e6d683074019728bfbda8e40e526606fd12875</Sha>
->>>>>>> 343ca2ae
     </Dependency>
     <Dependency Name="Microsoft.Extensions.WebEncoders" Version="3.1.0-preview3.19553.2" CoherentParentDependency="Microsoft.EntityFrameworkCore">
       <Uri>https://github.com/aspnet/Extensions</Uri>
-<<<<<<< HEAD
-      <Sha>4e1be2fb546751c773968d7b40ff7f4b62887153</Sha>
-    </Dependency>
-    <Dependency Name="Microsoft.Internal.Extensions.Refs" Version="3.1.0-rtm.19565.4" CoherentParentDependency="Microsoft.EntityFrameworkCore">
-      <Uri>https://github.com/aspnet/Extensions</Uri>
-      <Sha>4e1be2fb546751c773968d7b40ff7f4b62887153</Sha>
-=======
       <Sha>02e6d683074019728bfbda8e40e526606fd12875</Sha>
     </Dependency>
     <Dependency Name="Microsoft.Internal.Extensions.Refs" Version="3.1.0-preview3.19553.2" CoherentParentDependency="Microsoft.EntityFrameworkCore">
       <Uri>https://github.com/aspnet/Extensions</Uri>
       <Sha>02e6d683074019728bfbda8e40e526606fd12875</Sha>
->>>>>>> 343ca2ae
     </Dependency>
     <Dependency Name="Microsoft.JSInterop" Version="3.1.0-preview3.19553.2" CoherentParentDependency="Microsoft.EntityFrameworkCore">
       <Uri>https://github.com/aspnet/Extensions</Uri>
-<<<<<<< HEAD
-      <Sha>4e1be2fb546751c773968d7b40ff7f4b62887153</Sha>
-    </Dependency>
-    <Dependency Name="Mono.WebAssembly.Interop" Version="3.1.0-preview4.19565.4" CoherentParentDependency="Microsoft.EntityFrameworkCore">
-      <Uri>https://github.com/aspnet/Extensions</Uri>
-      <Sha>4e1be2fb546751c773968d7b40ff7f4b62887153</Sha>
-=======
       <Sha>02e6d683074019728bfbda8e40e526606fd12875</Sha>
     </Dependency>
     <Dependency Name="Mono.WebAssembly.Interop" Version="3.1.0-preview3.19553.2" CoherentParentDependency="Microsoft.EntityFrameworkCore">
       <Uri>https://github.com/aspnet/Extensions</Uri>
       <Sha>02e6d683074019728bfbda8e40e526606fd12875</Sha>
->>>>>>> 343ca2ae
     </Dependency>
     <Dependency Name="Microsoft.Bcl.AsyncInterfaces" Version="1.1.0-preview3.19551.4" CoherentParentDependency="Microsoft.NETCore.App.Runtime.win-x64">
       <Uri>https://github.com/dotnet/corefx</Uri>
-<<<<<<< HEAD
-      <Sha>0f7f38c4fd323b26da10cce95f857f77f0f09b48</Sha>
-=======
-      <Sha>046765913dff824f9ed0f2d2fe0fb9b111906cf5</Sha>
->>>>>>> 343ca2ae
+      <Sha>046765913dff824f9ed0f2d2fe0fb9b111906cf5</Sha>
     </Dependency>
     <Dependency Name="Microsoft.CSharp" Version="4.7.0-preview3.19551.4" CoherentParentDependency="Microsoft.NETCore.App.Runtime.win-x64">
       <Uri>https://github.com/dotnet/corefx</Uri>
-<<<<<<< HEAD
-      <Sha>0f7f38c4fd323b26da10cce95f857f77f0f09b48</Sha>
-=======
-      <Sha>046765913dff824f9ed0f2d2fe0fb9b111906cf5</Sha>
->>>>>>> 343ca2ae
+      <Sha>046765913dff824f9ed0f2d2fe0fb9b111906cf5</Sha>
     </Dependency>
     <Dependency Name="Microsoft.Win32.Registry" Version="4.7.0-preview3.19551.4" CoherentParentDependency="Microsoft.NETCore.App.Runtime.win-x64">
       <Uri>https://github.com/dotnet/corefx</Uri>
-<<<<<<< HEAD
-      <Sha>0f7f38c4fd323b26da10cce95f857f77f0f09b48</Sha>
-=======
-      <Sha>046765913dff824f9ed0f2d2fe0fb9b111906cf5</Sha>
->>>>>>> 343ca2ae
+      <Sha>046765913dff824f9ed0f2d2fe0fb9b111906cf5</Sha>
     </Dependency>
     <Dependency Name="Microsoft.Win32.SystemEvents" Version="4.7.0-preview3.19551.4" CoherentParentDependency="Microsoft.NETCore.App.Runtime.win-x64">
       <Uri>https://github.com/dotnet/corefx</Uri>
-<<<<<<< HEAD
-      <Sha>0f7f38c4fd323b26da10cce95f857f77f0f09b48</Sha>
-=======
-      <Sha>046765913dff824f9ed0f2d2fe0fb9b111906cf5</Sha>
->>>>>>> 343ca2ae
+      <Sha>046765913dff824f9ed0f2d2fe0fb9b111906cf5</Sha>
     </Dependency>
     <Dependency Name="System.ComponentModel.Annotations" Version="4.7.0-preview3.19551.4" CoherentParentDependency="Microsoft.NETCore.App.Runtime.win-x64">
       <Uri>https://github.com/dotnet/corefx</Uri>
-<<<<<<< HEAD
-      <Sha>0f7f38c4fd323b26da10cce95f857f77f0f09b48</Sha>
-=======
-      <Sha>046765913dff824f9ed0f2d2fe0fb9b111906cf5</Sha>
->>>>>>> 343ca2ae
+      <Sha>046765913dff824f9ed0f2d2fe0fb9b111906cf5</Sha>
     </Dependency>
     <Dependency Name="System.Diagnostics.EventLog" Version="4.7.0-preview3.19551.4" CoherentParentDependency="Microsoft.NETCore.App.Runtime.win-x64">
       <Uri>https://github.com/dotnet/corefx</Uri>
-<<<<<<< HEAD
-      <Sha>0f7f38c4fd323b26da10cce95f857f77f0f09b48</Sha>
-=======
-      <Sha>046765913dff824f9ed0f2d2fe0fb9b111906cf5</Sha>
->>>>>>> 343ca2ae
+      <Sha>046765913dff824f9ed0f2d2fe0fb9b111906cf5</Sha>
     </Dependency>
     <Dependency Name="System.Drawing.Common" Version="4.7.0-preview3.19551.4" CoherentParentDependency="Microsoft.NETCore.App.Runtime.win-x64">
       <Uri>https://github.com/dotnet/corefx</Uri>
-<<<<<<< HEAD
-      <Sha>0f7f38c4fd323b26da10cce95f857f77f0f09b48</Sha>
-=======
-      <Sha>046765913dff824f9ed0f2d2fe0fb9b111906cf5</Sha>
->>>>>>> 343ca2ae
+      <Sha>046765913dff824f9ed0f2d2fe0fb9b111906cf5</Sha>
     </Dependency>
     <Dependency Name="System.IO.Pipelines" Version="4.7.0-preview3.19551.4" CoherentParentDependency="Microsoft.NETCore.App.Runtime.win-x64">
       <Uri>https://github.com/dotnet/corefx</Uri>
-<<<<<<< HEAD
-      <Sha>0f7f38c4fd323b26da10cce95f857f77f0f09b48</Sha>
-=======
-      <Sha>046765913dff824f9ed0f2d2fe0fb9b111906cf5</Sha>
->>>>>>> 343ca2ae
+      <Sha>046765913dff824f9ed0f2d2fe0fb9b111906cf5</Sha>
     </Dependency>
     <Dependency Name="System.Net.Http.WinHttpHandler" Version="4.7.0-preview3.19551.4" CoherentParentDependency="Microsoft.NETCore.App.Runtime.win-x64">
       <Uri>https://github.com/dotnet/corefx</Uri>
-<<<<<<< HEAD
-      <Sha>0f7f38c4fd323b26da10cce95f857f77f0f09b48</Sha>
-=======
-      <Sha>046765913dff824f9ed0f2d2fe0fb9b111906cf5</Sha>
->>>>>>> 343ca2ae
+      <Sha>046765913dff824f9ed0f2d2fe0fb9b111906cf5</Sha>
     </Dependency>
     <Dependency Name="System.Net.WebSockets.WebSocketProtocol" Version="4.7.0-preview3.19551.4" CoherentParentDependency="Microsoft.NETCore.App.Runtime.win-x64">
       <Uri>https://github.com/dotnet/corefx</Uri>
-<<<<<<< HEAD
-      <Sha>0f7f38c4fd323b26da10cce95f857f77f0f09b48</Sha>
-=======
-      <Sha>046765913dff824f9ed0f2d2fe0fb9b111906cf5</Sha>
->>>>>>> 343ca2ae
+      <Sha>046765913dff824f9ed0f2d2fe0fb9b111906cf5</Sha>
     </Dependency>
     <Dependency Name="System.Reflection.Metadata" Version="1.8.0-preview3.19551.4" CoherentParentDependency="Microsoft.NETCore.App.Runtime.win-x64">
       <Uri>https://github.com/dotnet/corefx</Uri>
-<<<<<<< HEAD
-      <Sha>0f7f38c4fd323b26da10cce95f857f77f0f09b48</Sha>
-=======
-      <Sha>046765913dff824f9ed0f2d2fe0fb9b111906cf5</Sha>
->>>>>>> 343ca2ae
+      <Sha>046765913dff824f9ed0f2d2fe0fb9b111906cf5</Sha>
     </Dependency>
     <Dependency Name="System.Runtime.CompilerServices.Unsafe" Version="4.7.0-preview3.19551.4" CoherentParentDependency="Microsoft.NETCore.App.Runtime.win-x64">
       <Uri>https://github.com/dotnet/corefx</Uri>
-<<<<<<< HEAD
-      <Sha>0f7f38c4fd323b26da10cce95f857f77f0f09b48</Sha>
-=======
-      <Sha>046765913dff824f9ed0f2d2fe0fb9b111906cf5</Sha>
->>>>>>> 343ca2ae
+      <Sha>046765913dff824f9ed0f2d2fe0fb9b111906cf5</Sha>
     </Dependency>
     <Dependency Name="System.Security.Cryptography.Cng" Version="4.7.0-preview3.19551.4" CoherentParentDependency="Microsoft.NETCore.App.Runtime.win-x64">
       <Uri>https://github.com/dotnet/corefx</Uri>
-<<<<<<< HEAD
-      <Sha>0f7f38c4fd323b26da10cce95f857f77f0f09b48</Sha>
-=======
-      <Sha>046765913dff824f9ed0f2d2fe0fb9b111906cf5</Sha>
->>>>>>> 343ca2ae
+      <Sha>046765913dff824f9ed0f2d2fe0fb9b111906cf5</Sha>
     </Dependency>
     <Dependency Name="System.Security.Cryptography.Pkcs" Version="4.7.0-preview3.19551.4" CoherentParentDependency="Microsoft.NETCore.App.Runtime.win-x64">
       <Uri>https://github.com/dotnet/corefx</Uri>
-<<<<<<< HEAD
-      <Sha>0f7f38c4fd323b26da10cce95f857f77f0f09b48</Sha>
-=======
-      <Sha>046765913dff824f9ed0f2d2fe0fb9b111906cf5</Sha>
->>>>>>> 343ca2ae
+      <Sha>046765913dff824f9ed0f2d2fe0fb9b111906cf5</Sha>
     </Dependency>
     <Dependency Name="System.Security.Cryptography.Xml" Version="4.7.0-preview3.19551.4" CoherentParentDependency="Microsoft.NETCore.App.Runtime.win-x64">
       <Uri>https://github.com/dotnet/corefx</Uri>
-<<<<<<< HEAD
-      <Sha>0f7f38c4fd323b26da10cce95f857f77f0f09b48</Sha>
-=======
-      <Sha>046765913dff824f9ed0f2d2fe0fb9b111906cf5</Sha>
->>>>>>> 343ca2ae
+      <Sha>046765913dff824f9ed0f2d2fe0fb9b111906cf5</Sha>
     </Dependency>
     <Dependency Name="System.Security.Permissions" Version="4.7.0-preview3.19551.4" CoherentParentDependency="Microsoft.NETCore.App.Runtime.win-x64">
       <Uri>https://github.com/dotnet/corefx</Uri>
-<<<<<<< HEAD
-      <Sha>0f7f38c4fd323b26da10cce95f857f77f0f09b48</Sha>
-=======
-      <Sha>046765913dff824f9ed0f2d2fe0fb9b111906cf5</Sha>
->>>>>>> 343ca2ae
+      <Sha>046765913dff824f9ed0f2d2fe0fb9b111906cf5</Sha>
     </Dependency>
     <Dependency Name="System.Security.Principal.Windows" Version="4.7.0-preview3.19551.4" CoherentParentDependency="Microsoft.NETCore.App.Runtime.win-x64">
       <Uri>https://github.com/dotnet/corefx</Uri>
-<<<<<<< HEAD
-      <Sha>0f7f38c4fd323b26da10cce95f857f77f0f09b48</Sha>
-=======
-      <Sha>046765913dff824f9ed0f2d2fe0fb9b111906cf5</Sha>
->>>>>>> 343ca2ae
+      <Sha>046765913dff824f9ed0f2d2fe0fb9b111906cf5</Sha>
     </Dependency>
     <Dependency Name="System.ServiceProcess.ServiceController" Version="4.7.0-preview3.19551.4" CoherentParentDependency="Microsoft.NETCore.App.Runtime.win-x64">
       <Uri>https://github.com/dotnet/corefx</Uri>
-<<<<<<< HEAD
-      <Sha>0f7f38c4fd323b26da10cce95f857f77f0f09b48</Sha>
-=======
-      <Sha>046765913dff824f9ed0f2d2fe0fb9b111906cf5</Sha>
->>>>>>> 343ca2ae
+      <Sha>046765913dff824f9ed0f2d2fe0fb9b111906cf5</Sha>
     </Dependency>
     <Dependency Name="System.Text.Encodings.Web" Version="4.7.0-preview3.19551.4" CoherentParentDependency="Microsoft.NETCore.App.Runtime.win-x64">
       <Uri>https://github.com/dotnet/corefx</Uri>
-<<<<<<< HEAD
-      <Sha>0f7f38c4fd323b26da10cce95f857f77f0f09b48</Sha>
-=======
-      <Sha>046765913dff824f9ed0f2d2fe0fb9b111906cf5</Sha>
->>>>>>> 343ca2ae
+      <Sha>046765913dff824f9ed0f2d2fe0fb9b111906cf5</Sha>
     </Dependency>
     <Dependency Name="System.Text.Json" Version="4.7.0-preview3.19551.4" CoherentParentDependency="Microsoft.NETCore.App.Runtime.win-x64">
       <Uri>https://github.com/dotnet/corefx</Uri>
-<<<<<<< HEAD
-      <Sha>0f7f38c4fd323b26da10cce95f857f77f0f09b48</Sha>
-=======
-      <Sha>046765913dff824f9ed0f2d2fe0fb9b111906cf5</Sha>
->>>>>>> 343ca2ae
+      <Sha>046765913dff824f9ed0f2d2fe0fb9b111906cf5</Sha>
     </Dependency>
     <Dependency Name="System.Threading.Channels" Version="4.7.0-preview3.19551.4" CoherentParentDependency="Microsoft.NETCore.App.Runtime.win-x64">
       <Uri>https://github.com/dotnet/corefx</Uri>
-<<<<<<< HEAD
-      <Sha>0f7f38c4fd323b26da10cce95f857f77f0f09b48</Sha>
-=======
-      <Sha>046765913dff824f9ed0f2d2fe0fb9b111906cf5</Sha>
->>>>>>> 343ca2ae
+      <Sha>046765913dff824f9ed0f2d2fe0fb9b111906cf5</Sha>
     </Dependency>
     <Dependency Name="System.Windows.Extensions" Version="4.7.0-preview3.19551.4" CoherentParentDependency="Microsoft.NETCore.App.Runtime.win-x64">
       <Uri>https://github.com/dotnet/corefx</Uri>
-<<<<<<< HEAD
-      <Sha>0f7f38c4fd323b26da10cce95f857f77f0f09b48</Sha>
-=======
-      <Sha>046765913dff824f9ed0f2d2fe0fb9b111906cf5</Sha>
->>>>>>> 343ca2ae
+      <Sha>046765913dff824f9ed0f2d2fe0fb9b111906cf5</Sha>
     </Dependency>
     <Dependency Name="Microsoft.Extensions.DependencyModel" Version="3.1.0-preview3.19553.2" CoherentParentDependency="Microsoft.Extensions.Logging">
       <Uri>https://github.com/dotnet/core-setup</Uri>
-<<<<<<< HEAD
-      <Sha>65f04fb6db7a5e198d05dbebd5c4ad21eb018f89</Sha>
-=======
       <Sha>13f35c3d86a40ff811bfde0b64cfb86431c19d15</Sha>
->>>>>>> 343ca2ae
     </Dependency>
     <Dependency Name="Microsoft.NETCore.App.Ref" Version="3.1.0-preview3.19553.2" CoherentParentDependency="Microsoft.Extensions.Logging">
       <Uri>https://github.com/dotnet/core-setup</Uri>
-<<<<<<< HEAD
-      <Sha>65f04fb6db7a5e198d05dbebd5c4ad21eb018f89</Sha>
-=======
       <Sha>13f35c3d86a40ff811bfde0b64cfb86431c19d15</Sha>
->>>>>>> 343ca2ae
     </Dependency>
     <!--
          Win-x64 is used here because we have picked an arbitrary runtime identifier to flow the version of the latest NETCore.App runtime.
@@ -771,11 +395,7 @@
     -->
     <Dependency Name="Microsoft.NETCore.App.Runtime.win-x64" Version="3.1.0-preview3.19553.2" CoherentParentDependency="Microsoft.Extensions.Logging">
       <Uri>https://github.com/dotnet/core-setup</Uri>
-<<<<<<< HEAD
-      <Sha>65f04fb6db7a5e198d05dbebd5c4ad21eb018f89</Sha>
-=======
       <Sha>13f35c3d86a40ff811bfde0b64cfb86431c19d15</Sha>
->>>>>>> 343ca2ae
     </Dependency>
     <Dependency Name="NETStandard.Library.Ref" Version="2.1.0" Pinned="true">
       <Uri>https://github.com/dotnet/core-setup</Uri>
@@ -786,19 +406,11 @@
     <!-- Listed explicitly to workaround https://github.com/dotnet/cli/issues/10528 -->
     <Dependency Name="Microsoft.NETCore.Platforms" Version="3.1.0-preview3.19551.4" CoherentParentDependency="Microsoft.NETCore.App.Runtime.win-x64">
       <Uri>https://github.com/dotnet/corefx</Uri>
-<<<<<<< HEAD
-      <Sha>0f7f38c4fd323b26da10cce95f857f77f0f09b48</Sha>
-    </Dependency>
-    <Dependency Name="Internal.AspNetCore.Analyzers" Version="3.1.0-rtm.19565.4" CoherentParentDependency="Microsoft.EntityFrameworkCore">
-      <Uri>https://github.com/aspnet/Extensions</Uri>
-      <Sha>4e1be2fb546751c773968d7b40ff7f4b62887153</Sha>
-=======
       <Sha>046765913dff824f9ed0f2d2fe0fb9b111906cf5</Sha>
     </Dependency>
     <Dependency Name="Internal.AspNetCore.Analyzers" Version="3.1.0-preview3.19553.2" CoherentParentDependency="Microsoft.EntityFrameworkCore">
       <Uri>https://github.com/aspnet/Extensions</Uri>
       <Sha>02e6d683074019728bfbda8e40e526606fd12875</Sha>
->>>>>>> 343ca2ae
     </Dependency>
     <Dependency Name="Microsoft.DotNet.GenAPI" Version="1.0.0-beta.19517.3">
       <Uri>https://github.com/dotnet/arcade</Uri>
@@ -812,15 +424,6 @@
       <Uri>https://github.com/dotnet/arcade</Uri>
       <Sha>a42a124635ce1a218309ecb31ec59d559cacb886</Sha>
     </Dependency>
-<<<<<<< HEAD
-    <Dependency Name="Microsoft.AspNetCore.Testing" Version="3.1.0-rtm.19565.4" CoherentParentDependency="Microsoft.EntityFrameworkCore">
-      <Uri>https://github.com/aspnet/Extensions</Uri>
-      <Sha>4e1be2fb546751c773968d7b40ff7f4b62887153</Sha>
-    </Dependency>
-    <Dependency Name="Microsoft.Net.Compilers.Toolset" Version="3.4.0-beta4-19562-05" CoherentParentDependency="Microsoft.Extensions.Logging">
-      <Uri>https://github.com/dotnet/roslyn</Uri>
-      <Sha>ff930dec4565e2bc424ad3bf3e22ecb20542c87d</Sha>
-=======
     <Dependency Name="Microsoft.AspNetCore.Testing" Version="3.1.0-preview3.19553.2" CoherentParentDependency="Microsoft.EntityFrameworkCore">
       <Uri>https://github.com/aspnet/Extensions</Uri>
       <Sha>02e6d683074019728bfbda8e40e526606fd12875</Sha>
@@ -828,7 +431,6 @@
     <Dependency Name="Microsoft.Net.Compilers.Toolset" Version="3.5.0-beta1-19551-03" CoherentParentDependency="Microsoft.Extensions.Logging">
       <Uri>https://github.com/dotnet/roslyn</Uri>
       <Sha>dd838b6fc2ed66913ad99a1a7d58b1b1c07530ed</Sha>
->>>>>>> 343ca2ae
     </Dependency>
   </ToolsetDependencies>
 </Dependencies>