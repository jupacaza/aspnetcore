--- conflicted
+++ resolved
@@ -9,39 +9,6 @@
 -->
 <Dependencies>
   <ProductDependencies>
-<<<<<<< HEAD
-    <Dependency Name="dotnet-ef" Version="5.0.5">
-      <Uri>https://github.com/dotnet/efcore</Uri>
-      <Sha>54203510db732a088a3e7e58d49b98ada7c14227</Sha>
-    </Dependency>
-    <Dependency Name="Microsoft.EntityFrameworkCore.InMemory" Version="5.0.5">
-      <Uri>https://github.com/dotnet/efcore</Uri>
-      <Sha>54203510db732a088a3e7e58d49b98ada7c14227</Sha>
-    </Dependency>
-    <Dependency Name="Microsoft.EntityFrameworkCore.Relational" Version="5.0.5">
-      <Uri>https://github.com/dotnet/efcore</Uri>
-      <Sha>54203510db732a088a3e7e58d49b98ada7c14227</Sha>
-    </Dependency>
-    <Dependency Name="Microsoft.EntityFrameworkCore.Sqlite" Version="5.0.5">
-      <Uri>https://github.com/dotnet/efcore</Uri>
-      <Sha>54203510db732a088a3e7e58d49b98ada7c14227</Sha>
-    </Dependency>
-    <Dependency Name="Microsoft.EntityFrameworkCore.SqlServer" Version="5.0.5">
-      <Uri>https://github.com/dotnet/efcore</Uri>
-      <Sha>54203510db732a088a3e7e58d49b98ada7c14227</Sha>
-    </Dependency>
-    <Dependency Name="Microsoft.EntityFrameworkCore.Tools" Version="5.0.5">
-      <Uri>https://github.com/dotnet/efcore</Uri>
-      <Sha>54203510db732a088a3e7e58d49b98ada7c14227</Sha>
-    </Dependency>
-    <Dependency Name="Microsoft.EntityFrameworkCore" Version="5.0.5">
-      <Uri>https://github.com/dotnet/efcore</Uri>
-      <Sha>54203510db732a088a3e7e58d49b98ada7c14227</Sha>
-    </Dependency>
-    <Dependency Name="Microsoft.EntityFrameworkCore.Design" Version="5.0.5">
-      <Uri>https://github.com/dotnet/efcore</Uri>
-      <Sha>54203510db732a088a3e7e58d49b98ada7c14227</Sha>
-=======
     <Dependency Name="dotnet-ef" Version="6.0.0-preview.5.21220.4">
       <Uri>https://github.com/dotnet/efcore</Uri>
       <Sha>f9c4e71ad82ffee532728582689c78f2e36f8097</Sha>
@@ -73,7 +40,6 @@
     <Dependency Name="Microsoft.EntityFrameworkCore.Design" Version="6.0.0-preview.5.21220.4">
       <Uri>https://github.com/dotnet/efcore</Uri>
       <Sha>f9c4e71ad82ffee532728582689c78f2e36f8097</Sha>
->>>>>>> 1ace15d1
     </Dependency>
     <Dependency Name="Microsoft.Extensions.Caching.Abstractions" Version="6.0.0-preview.5.21221.1">
       <Uri>https://github.com/dotnet/runtime</Uri>
@@ -179,15 +145,9 @@
       <Uri>https://github.com/dotnet/runtime</Uri>
       <Sha>65bcecebde4aebd5926952ccfc4dc8e7fbf7eaed</Sha>
     </Dependency>
-<<<<<<< HEAD
-    <Dependency Name="Microsoft.Extensions.Logging.EventSource" Version="5.0.1">
-      <Uri>https://dev.azure.com/dnceng/internal/_git/dotnet-runtime</Uri>
-      <Sha>2f740adc1457e8a28c1c072993b66f515977eb51</Sha>
-=======
     <Dependency Name="Microsoft.Extensions.Logging.EventSource" Version="6.0.0-preview.5.21221.1">
       <Uri>https://github.com/dotnet/runtime</Uri>
       <Sha>65bcecebde4aebd5926952ccfc4dc8e7fbf7eaed</Sha>
->>>>>>> 1ace15d1
     </Dependency>
     <Dependency Name="Microsoft.Extensions.Logging.EventLog" Version="6.0.0-preview.5.21221.1">
       <Uri>https://github.com/dotnet/runtime</Uri>
@@ -213,15 +173,9 @@
       <Uri>https://github.com/dotnet/runtime</Uri>
       <Sha>65bcecebde4aebd5926952ccfc4dc8e7fbf7eaed</Sha>
     </Dependency>
-<<<<<<< HEAD
-    <Dependency Name="Microsoft.Extensions.Primitives" Version="5.0.1">
-      <Uri>https://dev.azure.com/dnceng/internal/_git/dotnet-runtime</Uri>
-      <Sha>2f740adc1457e8a28c1c072993b66f515977eb51</Sha>
-=======
     <Dependency Name="Microsoft.Extensions.Primitives" Version="6.0.0-preview.5.21221.1">
       <Uri>https://github.com/dotnet/runtime</Uri>
       <Sha>65bcecebde4aebd5926952ccfc4dc8e7fbf7eaed</Sha>
->>>>>>> 1ace15d1
     </Dependency>
     <Dependency Name="Microsoft.AspNetCore.Internal.Transport" Version="6.0.0-preview.5.21221.1">
       <Uri>https://github.com/dotnet/runtime</Uri>
@@ -299,19 +253,9 @@
       <Uri>https://github.com/dotnet/runtime</Uri>
       <Sha>65bcecebde4aebd5926952ccfc4dc8e7fbf7eaed</Sha>
     </Dependency>
-<<<<<<< HEAD
-    <Dependency Name="System.Text.Encodings.Web" Version="5.0.1">
-      <Uri>https://dev.azure.com/dnceng/internal/_git/dotnet-runtime</Uri>
-      <Sha>e6b30911ce808668d81d926b0744f1dd02a43840</Sha>
-    </Dependency>
-    <Dependency Name="System.Text.Json" Version="5.0.2">
-      <Uri>https://dev.azure.com/dnceng/internal/_git/dotnet-runtime</Uri>
-      <Sha>2f740adc1457e8a28c1c072993b66f515977eb51</Sha>
-=======
     <Dependency Name="System.Threading.Channels" Version="6.0.0-preview.5.21221.1">
       <Uri>https://github.com/dotnet/runtime</Uri>
       <Sha>65bcecebde4aebd5926952ccfc4dc8e7fbf7eaed</Sha>
->>>>>>> 1ace15d1
     </Dependency>
     <Dependency Name="Microsoft.Extensions.DependencyModel" Version="6.0.0-preview.5.21221.1">
       <Uri>https://github.com/dotnet/runtime</Uri>
@@ -333,19 +277,6 @@
          Win-x64 is used here because we have picked an arbitrary runtime identifier to flow the version of the latest NETCore.App runtime.
          All Runtime.$rid packages should have the same version.
     -->
-<<<<<<< HEAD
-    <Dependency Name="Microsoft.NETCore.App.Runtime.win-x64" Version="5.0.5">
-      <Uri>https://dev.azure.com/dnceng/internal/_git/dotnet-runtime</Uri>
-      <Sha>2f740adc1457e8a28c1c072993b66f515977eb51</Sha>
-    </Dependency>
-    <Dependency Name="Microsoft.NETCore.App.Internal" Version="5.0.5-servicing.21166.9">
-      <Uri>https://dev.azure.com/dnceng/internal/_git/dotnet-runtime</Uri>
-      <Sha>2f740adc1457e8a28c1c072993b66f515977eb51</Sha>
-    </Dependency>
-    <Dependency Name="Microsoft.NETCore.BrowserDebugHost.Transport" Version="5.0.5-servicing.21166.9">
-      <Uri>https://dev.azure.com/dnceng/internal/_git/dotnet-runtime</Uri>
-      <Sha>2f740adc1457e8a28c1c072993b66f515977eb51</Sha>
-=======
     <Dependency Name="Microsoft.NETCore.App.Runtime.win-x64" Version="6.0.0-preview.5.21221.1">
       <Uri>https://github.com/dotnet/runtime</Uri>
       <Sha>65bcecebde4aebd5926952ccfc4dc8e7fbf7eaed</Sha>
@@ -369,28 +300,10 @@
     <Dependency Name="Microsoft.NETCore.BrowserDebugHost.Transport" Version="6.0.0-preview.5.21221.1">
       <Uri>https://github.com/dotnet/runtime</Uri>
       <Sha>65bcecebde4aebd5926952ccfc4dc8e7fbf7eaed</Sha>
->>>>>>> 1ace15d1
     </Dependency>
   </ProductDependencies>
   <ToolsetDependencies>
     <!-- Listed explicitly to workaround https://github.com/dotnet/cli/issues/10528 -->
-<<<<<<< HEAD
-    <Dependency Name="Microsoft.NETCore.Platforms" Version="5.0.2">
-      <Uri>https://dev.azure.com/dnceng/internal/_git/dotnet-runtime</Uri>
-      <Sha>2f740adc1457e8a28c1c072993b66f515977eb51</Sha>
-    </Dependency>
-    <Dependency Name="Microsoft.DotNet.Arcade.Sdk" Version="5.0.0-beta.21160.3">
-      <Uri>https://github.com/dotnet/arcade</Uri>
-      <Sha>670382be6a978ba401c21c57ba44311199d2682a</Sha>
-    </Dependency>
-    <Dependency Name="Microsoft.DotNet.Build.Tasks.Installers" Version="5.0.0-beta.21160.3">
-      <Uri>https://github.com/dotnet/arcade</Uri>
-      <Sha>670382be6a978ba401c21c57ba44311199d2682a</Sha>
-    </Dependency>
-    <Dependency Name="Microsoft.DotNet.Helix.Sdk" Version="5.0.0-beta.21160.3">
-      <Uri>https://github.com/dotnet/arcade</Uri>
-      <Sha>670382be6a978ba401c21c57ba44311199d2682a</Sha>
-=======
     <Dependency Name="Microsoft.NETCore.Platforms" Version="6.0.0-preview.5.21221.1">
       <Uri>https://github.com/dotnet/runtime</Uri>
       <Sha>65bcecebde4aebd5926952ccfc4dc8e7fbf7eaed</Sha>
@@ -407,7 +320,6 @@
     <Dependency Name="Microsoft.DotNet.Helix.Sdk" Version="6.0.0-beta.21216.2">
       <Uri>https://github.com/dotnet/arcade</Uri>
       <Sha>53fe29e220fc0db05eafd5c6bc6c8fb9ee7cec7c</Sha>
->>>>>>> 1ace15d1
     </Dependency>
   </ToolsetDependencies>
 </Dependencies>