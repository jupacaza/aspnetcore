--- conflicted
+++ resolved
@@ -65,12 +65,9 @@
         // Used in tests
         internal EndpointComparer Comparer => _comparer;
 
-<<<<<<< HEAD
-=======
         // Used in tests
         internal bool UseCorrectCatchAllBehavior { get; set; }
 
->>>>>>> 016e3d6e
         public override void AddEndpoint(RouteEndpoint endpoint)
         {
             _endpoints.Add(endpoint);
@@ -78,8 +75,6 @@
 
         public DfaNode BuildDfaTree(bool includeLabel = false)
         {
-<<<<<<< HEAD
-=======
             if (!UseCorrectCatchAllBehavior)
             {
                 // In 3.0 we did a global sort of the endpoints up front. This was a bug, because we actually want
@@ -89,7 +84,6 @@
                 _endpoints.Sort(_comparer);
             }
 
->>>>>>> 016e3d6e
             // Since we're doing a BFS we will process each 'level' of the tree in stages
             // this list will hold the set of items we need to process at the current
             // stage.
@@ -143,10 +137,6 @@
                     nextWork = previousWork;
                 }
 
-<<<<<<< HEAD
-                // See comments on precedenceDigitComparer
-                work.Sort(0, workCount, precedenceDigitComparer);
-=======
                 if (UseCorrectCatchAllBehavior)
                 {
                     // The fix for the 3.0 sorting behavior bug.
@@ -154,7 +144,6 @@
                     // See comments on precedenceDigitComparer
                     work.Sort(0, workCount, precedenceDigitComparer);
                 }
->>>>>>> 016e3d6e
 
                 for (var i = 0; i < workCount; i++)
                 {
