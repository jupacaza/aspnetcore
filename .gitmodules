[submodule "modules/AADIntegration"]
	path = modules/AADIntegration
	url = https://github.com/aspnet/AADIntegration.git
	branch = master
[submodule "modules/Antiforgery"]
	path = modules/Antiforgery
	url = https://github.com/aspnet/Antiforgery.git
	branch = master
[submodule "modules/AuthSamples"]
	path = modules/AuthSamples
	url = https://github.com/aspnet/AuthSamples.git
	branch = master
[submodule "modules/AzureIntegration"]
	path = modules/AzureIntegration
	url = https://github.com/aspnet/AzureIntegration.git
	branch = master
[submodule "modules/BasicMiddleware"]
	path = modules/BasicMiddleware
	url = https://github.com/aspnet/BasicMiddleware.git
	branch = master
[submodule "modules/BrowserLink"]
	path = modules/BrowserLink
	url = https://github.com/aspnet/BrowserLink.git
	branch = master
[submodule "modules/Caching"]
	path = modules/Caching
	url = https://github.com/aspnet/Caching.git
	branch = master
[submodule "modules/Common"]
	path = modules/Common
	url = https://github.com/aspnet/Common.git
	branch = master
[submodule "modules/Configuration"]
	path = modules/Configuration
	url = https://github.com/aspnet/Configuration.git
	branch = master
[submodule "modules/CORS"]
	path = modules/CORS
	url = https://github.com/aspnet/CORS.git
	branch = master
[submodule "modules/DataProtection"]
	path = modules/DataProtection
	url = https://github.com/aspnet/DataProtection.git
	branch = master
[submodule "modules/DependencyInjection"]
	path = modules/DependencyInjection
	url = https://github.com/aspnet/DependencyInjection.git
	branch = master
[submodule "modules/Diagnostics"]
	path = modules/Diagnostics
	url = https://github.com/aspnet/Diagnostics.git
	branch = master
[submodule "modules/DotNetTools"]
	path = modules/DotNetTools
	url = https://github.com/aspnet/DotNetTools.git
	branch = master
[submodule "modules/EntityFrameworkCore"]
	path = modules/EntityFrameworkCore
	url = https://github.com/aspnet/EntityFrameworkCore.git
	branch = master
[submodule "modules/EventNotification"]
	path = modules/EventNotification
	url = https://github.com/aspnet/EventNotification.git
	branch = master
[submodule "modules/FileSystem"]
	path = modules/FileSystem
	url = https://github.com/aspnet/FileSystem.git
	branch = master
[submodule "modules/Hosting"]
	path = modules/Hosting
	url = https://github.com/aspnet/Hosting.git
	branch = master
[submodule "modules/HtmlAbstractions"]
	path = modules/HtmlAbstractions
	url = https://github.com/aspnet/HtmlAbstractions.git
	branch = master
[submodule "modules/HttpAbstractions"]
	path = modules/HttpAbstractions
	url = https://github.com/aspnet/HttpAbstractions.git
	branch = master
[submodule "modules/HttpClientFactory"]
	path = modules/HttpClientFactory
	url = https://github.com/aspnet/HttpClientFactory.git
	branch = master
[submodule "modules/HttpSysServer"]
	path = modules/HttpSysServer
	url = https://github.com/aspnet/HttpSysServer.git
	branch = master
[submodule "modules/Identity"]
	path = modules/Identity
	url = https://github.com/aspnet/Identity.git
	branch = master
[submodule "modules/IISIntegration"]
	path = modules/IISIntegration
	url = https://github.com/aspnet/IISIntegration.git
	branch = master
[submodule "modules/JavaScriptServices"]
	path = modules/JavaScriptServices
	url = https://github.com/aspnet/JavaScriptServices.git
	branch = master
[submodule "modules/JsonPatch"]
	path = modules/JsonPatch
	url = https://github.com/aspnet/JsonPatch.git
	branch = master
[submodule "modules/KestrelHttpServer"]
	path = modules/KestrelHttpServer
	url = https://github.com/aspnet/KestrelHttpServer.git
	branch = master
[submodule "modules/Localization"]
	path = modules/Localization
	url = https://github.com/aspnet/Localization.git
	branch = master
[submodule "modules/Logging"]
	path = modules/Logging
	url = https://github.com/aspnet/Logging.git
	branch = master
[submodule "modules/MetaPackages"]
	path = modules/MetaPackages
	url = https://github.com/aspnet/MetaPackages.git
	branch = master
[submodule "modules/Microsoft.Data.Sqlite"]
	path = modules/Microsoft.Data.Sqlite
	url = https://github.com/aspnet/Microsoft.Data.Sqlite.git
	branch = master
[submodule "modules/MusicStore"]
	path = modules/MusicStore
	url = https://github.com/aspnet/MusicStore.git
	branch = master
[submodule "modules/Mvc"]
	path = modules/Mvc
	url = https://github.com/aspnet/Mvc.git
	branch = master
[submodule "modules/Options"]
	path = modules/Options
	url = https://github.com/aspnet/Options.git
<<<<<<< HEAD
	branch = master
[submodule "modules/Proxy"]
	path = modules/Proxy
	url = https://github.com/aspnet/Proxy.git
	branch = master
=======
	branch = release/2.2
>>>>>>> 8e132357
[submodule "modules/Razor"]
	path = modules/Razor
	url = https://github.com/aspnet/Razor.git
	branch = master
[submodule "modules/ResponseCaching"]
	path = modules/ResponseCaching
	url = https://github.com/aspnet/ResponseCaching.git
	branch = master
[submodule "modules/Routing"]
	path = modules/Routing
	url = https://github.com/aspnet/Routing.git
	branch = master
[submodule "modules/Scaffolding"]
	path = modules/Scaffolding
	url = https://github.com/aspnet/Scaffolding.git
	branch = master
[submodule "modules/Security"]
	path = modules/Security
	url = https://github.com/aspnet/Security.git
	branch = master
[submodule "modules/ServerTests"]
	path = modules/ServerTests
	url = https://github.com/aspnet/ServerTests.git
	branch = master
[submodule "modules/Session"]
	path = modules/Session
	url = https://github.com/aspnet/Session.git
	branch = master
[submodule "modules/SignalR"]
	path = modules/SignalR
	url = https://github.com/aspnet/SignalR.git
	branch = master
[submodule "modules/StaticFiles"]
	path = modules/StaticFiles
	url = https://github.com/aspnet/StaticFiles.git
	branch = master
[submodule "modules/Templating"]
	path = modules/Templating
	url = https://github.com/aspnet/Templating.git
	branch = master
[submodule "modules/WebSockets"]
	path = modules/WebSockets
	url = https://github.com/aspnet/WebSockets.git
	branch = master
[submodule "modules/WebHooks"]
	path = modules/WebHooks
	url = https://github.com/aspnet/WebHooks.git
	branch = master<|MERGE_RESOLUTION|>--- conflicted
+++ resolved
@@ -133,15 +133,7 @@
 [submodule "modules/Options"]
 	path = modules/Options
 	url = https://github.com/aspnet/Options.git
-<<<<<<< HEAD
 	branch = master
-[submodule "modules/Proxy"]
-	path = modules/Proxy
-	url = https://github.com/aspnet/Proxy.git
-	branch = master
-=======
-	branch = release/2.2
->>>>>>> 8e132357
 [submodule "modules/Razor"]
 	path = modules/Razor
 	url = https://github.com/aspnet/Razor.git
