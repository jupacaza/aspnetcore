--- conflicted
+++ resolved
@@ -601,13 +601,8 @@
       jobDisplayName: "Build: Linux Musl ARM64"
       agentOs: Linux
       useHostedUbuntu: false
-<<<<<<< HEAD
       container: mcr.microsoft.com/dotnet-buildtools/prereqs:ubuntu-18.04-cross-arm64-alpine-20210311173921-b2c2436
       buildScript: ./build.sh
-=======
-      container: mcr.microsoft.com/dotnet-buildtools/prereqs:ubuntu-16.04-cross-arm64-alpine-20200413125008-406629a
-      buildScript: ./eng/build.sh
->>>>>>> 52eff90f
       buildArgs:
         --arch arm64
         --os-name linux-musl
