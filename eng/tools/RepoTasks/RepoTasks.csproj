--- conflicted
+++ resolved
@@ -16,17 +16,10 @@
     <PackageReference Include="Microsoft.Extensions.DependencyModel" Version="2.1.0" />
   </ItemGroup>
 
-<<<<<<< HEAD
   <ItemGroup Condition="'$(TargetFramework)' == '$(DefaultNetCoreTargetFramework)'">
-    <PackageReference Include="Microsoft.Build.Framework" Version="15.8.166" />
-    <PackageReference Include="Microsoft.Build.Tasks.Core" Version="15.8.166" />
-    <PackageReference Include="Microsoft.Build.Utilities.Core" Version="15.8.166" />
-=======
-  <ItemGroup Condition="'$(TargetFramework)' == 'netcoreapp3.0'">
     <PackageReference Include="Microsoft.Build.Framework" Version="16.3.0" />
     <PackageReference Include="Microsoft.Build.Tasks.Core" Version="16.3.0" />
     <PackageReference Include="Microsoft.Build.Utilities.Core" Version="16.3.0" />
->>>>>>> 649ee1fb
   </ItemGroup>
 
   <ItemGroup Condition="'$(TargetFramework)' == 'net472'">
