--- conflicted
+++ resolved
@@ -358,15 +358,10 @@
     resourceLoader.purgeUnusedCacheEntriesAsync(); // Don't await - it's fine to run in background
 
     MONO.mono_wasm_setenv("MONO_URI_DOTNETRELATIVEORABSOLUTE", "true");
-<<<<<<< HEAD
-
+    MONO.mono_wasm_setenv("DOTNET_SYSTEM_GLOBALIZATION_INVARIANT", "1");
     // Turn off full-gc to prevent browser freezing.
     const mono_wasm_enable_on_demand_gc = cwrap('mono_wasm_enable_on_demand_gc', null, ['number']);
     mono_wasm_enable_on_demand_gc(0);
-
-=======
-    MONO.mono_wasm_setenv("DOTNET_SYSTEM_GLOBALIZATION_INVARIANT", "1");
->>>>>>> 29ceed2b
     const load_runtime = cwrap('mono_wasm_load_runtime', null, ['string', 'number']);
     // -1 enables debugging with logging disabled. 0 disables debugging entirely.
     load_runtime(appBinDirName, hasDebuggingEnabled() ? -1 : 0);
