<!--

This file contains a list of all the external dependencies used in ASP.NET Core. These dependencies
are expressed as `<LatestPackageReference>`. These are used as inputs reference resolution, and
may be turned into `<PackageReference>` items in projects.

`<BaselinePackageReference>` items should not be in this file. Those items appear in Baseline.Designer.props
and are generated based on the last package release.
-->
<Project>
  <PropertyGroup>
    <MSBuildAllProjects>$(MSBuildAllProjects);$(MSBuildThisFileFullPath)</MSBuildAllProjects>
  </PropertyGroup>

  <ItemGroup Label=".NET team dependencies">
    <LatestPackageReference Include="Microsoft.Azure.SignalR" />
    <LatestPackageReference Include="Microsoft.Css.Parser" />
    <LatestPackageReference Include="Microsoft.CodeAnalysis.Common" />
    <LatestPackageReference Include="Microsoft.CodeAnalysis.CSharp.Workspaces" />
    <LatestPackageReference Include="Microsoft.CodeAnalysis.CSharp" />
    <LatestPackageReference Include="Microsoft.CSharp" />
    <LatestPackageReference Include="Microsoft.Extensions.Caching.Abstractions" />
    <LatestPackageReference Include="Microsoft.Extensions.Caching.Memory" />
    <LatestPackageReference Include="Microsoft.Extensions.Configuration.Abstractions" />
    <LatestPackageReference Include="Microsoft.Extensions.Configuration.Binder" />
    <LatestPackageReference Include="Microsoft.Extensions.Configuration.CommandLine" />
    <LatestPackageReference Include="Microsoft.Extensions.Configuration.EnvironmentVariables" />
    <LatestPackageReference Include="Microsoft.Extensions.Configuration.FileExtensions" />
    <LatestPackageReference Include="Microsoft.Extensions.Configuration.Ini" />
    <LatestPackageReference Include="Microsoft.Extensions.Configuration.Json" />
    <LatestPackageReference Include="Microsoft.Extensions.Configuration.UserSecrets" />
    <LatestPackageReference Include="Microsoft.Extensions.Configuration.Xml" />
    <LatestPackageReference Include="Microsoft.Extensions.Configuration" />
    <LatestPackageReference Include="Microsoft.Extensions.DependencyInjection.Abstractions" />
    <LatestPackageReference Include="Microsoft.Extensions.DependencyInjection" />
    <LatestPackageReference Include="Microsoft.Extensions.DependencyModel" />
    <LatestPackageReference Include="Microsoft.Extensions.DiagnosticAdapter" />
    <LatestPackageReference Include="Microsoft.Extensions.FileProviders.Abstractions" />
    <LatestPackageReference Include="Microsoft.Extensions.FileProviders.Composite" />
    <LatestPackageReference Include="Microsoft.Extensions.FileProviders.Physical" />
    <LatestPackageReference Include="Microsoft.Extensions.FileSystemGlobbing" />
    <LatestPackageReference Include="Microsoft.Extensions.HostFactoryResolver.Sources" />
    <LatestPackageReference Include="Microsoft.Extensions.Hosting.Abstractions" />
    <LatestPackageReference Include="Microsoft.Extensions.Hosting" />
    <LatestPackageReference Include="Microsoft.Extensions.Http" />
    <LatestPackageReference Include="Microsoft.Extensions.Logging.Abstractions" />
    <LatestPackageReference Include="Microsoft.Extensions.Logging.Configuration" />
    <LatestPackageReference Include="Microsoft.Extensions.Logging.Console" />
    <LatestPackageReference Include="Microsoft.Extensions.Logging.Debug" />
    <LatestPackageReference Include="Microsoft.Extensions.Logging.EventSource" />
    <LatestPackageReference Include="Microsoft.Extensions.Logging.EventLog" />
    <LatestPackageReference Include="Microsoft.Extensions.Logging.TraceSource" />
    <LatestPackageReference Include="Microsoft.Extensions.Logging" />
    <LatestPackageReference Include="Microsoft.Extensions.Options.ConfigurationExtensions" />
    <LatestPackageReference Include="Microsoft.Extensions.Options.DataAnnotations" />
    <LatestPackageReference Include="Microsoft.Extensions.Options" />
    <LatestPackageReference Include="Microsoft.Extensions.Primitives" />
    <LatestPackageReference Include="Microsoft.Win32.Registry" />
    <LatestPackageReference Include="Microsoft.Win32.SystemEvents" />
    <LatestPackageReference Include="System.Buffers" />
    <LatestPackageReference Include="System.CodeDom" />
    <LatestPackageReference Include="System.CommandLine.Experimental" />
    <LatestPackageReference Include="System.ComponentModel" />
    <LatestPackageReference Include="System.ComponentModel.Annotations" />
    <LatestPackageReference Include="System.Diagnostics.DiagnosticSource" />
    <LatestPackageReference Include="System.Diagnostics.EventLog" />
    <LatestPackageReference Include="System.Drawing.Common" />
    <LatestPackageReference Include="System.IO.Pipelines" />
    <LatestPackageReference Include="System.Net.Http" />
    <LatestPackageReference Include="System.Net.Http.Json" />
    <LatestPackageReference Include="System.Reflection.Metadata" />
    <LatestPackageReference Include="System.Runtime.CompilerServices.Unsafe" />
    <LatestPackageReference Include="System.Runtime.InteropServices.RuntimeInformation" />
    <!-- System.Security.AccessControl should only be referenced in Dependencies.props and RTMVersions.csproj. -->
    <LatestPackageReference Include="System.Security.AccessControl" />
    <LatestPackageReference Include="System.Security.Cryptography.Cng" />
    <LatestPackageReference Include="System.Security.Cryptography.Pkcs" />
    <LatestPackageReference Include="System.Security.Cryptography.Xml" />
    <LatestPackageReference Include="System.Security.Permissions" />
    <LatestPackageReference Include="System.Security.Principal.Windows" />
    <LatestPackageReference Include="System.Text.Encodings.Web" />
    <LatestPackageReference Include="System.Text.Json" />
    <LatestPackageReference Include="System.Threading.Channels" />
    <LatestPackageReference Include="System.Windows.Extensions" />
    <LatestPackageReference Include="System.ValueTuple" />

    <!-- Runtime packages required for crossgen -->
    <LatestPackageReference Include="Microsoft.NETCore.App.Runtime.win-x64" />
    <LatestPackageReference Include="Microsoft.NETCore.App.Runtime.win-x86" />
    <LatestPackageReference Include="Microsoft.NETCore.App.Runtime.win-arm" />
    <LatestPackageReference Include="Microsoft.NETCore.App.Runtime.win-arm64" />
    <LatestPackageReference Include="Microsoft.NETCore.App.Runtime.osx-x64" />
    <LatestPackageReference Include="Microsoft.NETCore.App.Runtime.linux-x64" />
    <LatestPackageReference Include="Microsoft.NETCore.App.Runtime.linux-arm" />
    <LatestPackageReference Include="Microsoft.NETCore.App.Runtime.linux-arm64" />
    <LatestPackageReference Include="Microsoft.NETCore.App.Runtime.linux-musl-x64" />
    <LatestPackageReference Include="Microsoft.NETCore.App.Runtime.linux-musl-arm64" />
  </ItemGroup>

  <ItemGroup Label=".NET team dependencies (Non-source-build)" Condition="'$(DotNetBuildFromSource)' != 'true'">
    <LatestPackageReference Include="Microsoft.AspNet.WebApi.Client" />
    <LatestPackageReference Include="Microsoft.AspNetCore.AzureAppServices.SiteExtension.2.1" />
    <LatestPackageReference Include="Microsoft.AspNetCore.AzureAppServices.SiteExtension.2.2" />
    <LatestPackageReference Include="Microsoft.AspNetCore.AzureAppServices.SiteExtension.3.1.x64" />
    <LatestPackageReference Include="Microsoft.AspNetCore.AzureAppServices.SiteExtension.3.1.x86" />
    <LatestPackageReference Include="Microsoft.AspNetCore.Components.WebAssembly.Runtime" />
    <LatestPackageReference Include="Microsoft.Bcl.AsyncInterfaces" />
    <LatestPackageReference Include="Microsoft.CodeAnalysis.FxCopAnalyzers" />
    <LatestPackageReference Include="Microsoft.CodeAnalysis.PublicApiAnalyzers" />
    <LatestPackageReference Include="Microsoft.EntityFrameworkCore.InMemory" />
    <LatestPackageReference Include="Microsoft.EntityFrameworkCore.Relational" />
    <LatestPackageReference Include="Microsoft.EntityFrameworkCore.Sqlite" />
    <LatestPackageReference Include="Microsoft.EntityFrameworkCore.SqlServer" />
    <LatestPackageReference Include="Microsoft.EntityFrameworkCore.Tools" />
    <LatestPackageReference Include="Microsoft.EntityFrameworkCore" />
    <LatestPackageReference Include="Microsoft.Extensions.Caching.SqlServer" />
    <LatestPackageReference Include="Microsoft.Extensions.Caching.StackExchangeRedis" />
    <LatestPackageReference Include="Microsoft.IdentityModel.Clients.ActiveDirectory" />
    <LatestPackageReference Include="Microsoft.IdentityModel.Protocols.OpenIdConnect" />
    <LatestPackageReference Include="Microsoft.IdentityModel.Protocols.WsFederation" />
    <LatestPackageReference Include="Microsoft.Internal.AspNetCore.H2Spec.All" />
    <LatestPackageReference Include="Microsoft.Extensions.Internal.Transport" />
    <LatestPackageReference Include="Microsoft.NETCore.Windows.ApiSets" />
    <LatestPackageReference Include="Microsoft.Owin.Security.Cookies" />
    <LatestPackageReference Include="Microsoft.Owin.Testing" />
    <LatestPackageReference Include="Microsoft.Web.Administration" />
    <LatestPackageReference Include="Microsoft.Web.Xdt" />
    <LatestPackageReference Include="NETStandard.Library" />
    <LatestPackageReference Include="System.IdentityModel.Tokens.Jwt" />
    <LatestPackageReference Include="System.Net.Http.WinHttpHandler" />
    <LatestPackageReference Include="System.Net.WebSockets.WebSocketProtocol" />
    <LatestPackageReference Include="System.ServiceProcess.ServiceController" />
    <LatestPackageReference Include="System.Threading.Tasks.Extensions" />
  </ItemGroup>

  <ItemGroup Label="MSBuild">
    <LatestPackageReference Include="Microsoft.Build" />
    <LatestPackageReference Include="Microsoft.Build.Framework" />
    <LatestPackageReference Include="Microsoft.Build.Locator" />
    <LatestPackageReference Include="Microsoft.Build.Utilities.Core" />
  </ItemGroup>

  <ItemGroup Label="External dependencies available in source build" >
    <LatestPackageReference Include="Newtonsoft.Json" />
  </ItemGroup>

  <ItemGroup Label="External dependencies" Condition="'$(DotNetBuildFromSource)' != 'true'">
    <LatestPackageReference Include="AngleSharp" />
    <LatestPackageReference Include="BenchmarkDotNet" />
    <LatestPackageReference Include="CommandLineParser" />
    <LatestPackageReference Include="FSharp.Core" />
    <LatestPackageReference Include="Google.Protobuf" />
    <LatestPackageReference Include="Grpc.AspNetCore" />
    <LatestPackageReference Include="Grpc.Auth" />
    <LatestPackageReference Include="Grpc.Net.Client" />
    <LatestPackageReference Include="Grpc.Tools" />
    <LatestPackageReference Include="IdentityServer4" />
    <LatestPackageReference Include="IdentityServer4.AspNetIdentity" />
    <LatestPackageReference Include="IdentityServer4.EntityFramework" />
    <LatestPackageReference Include="IdentityServer4.EntityFramework.Storage" />
    <LatestPackageReference Include="IdentityServer4.Storage" />
    <LatestPackageReference Include="Libuv" />
    <LatestPackageReference Include="MessagePack" />
    <LatestPackageReference Include="MessagePackAnalyzer" />
<<<<<<< HEAD
    <LatestPackageReference Include="Microsoft.Data.SqlClient" />
=======
    <LatestPackageReference Include="Microsoft.Identity.Web.UI" />
    <LatestPackageReference Include="Microsoft.Graph" />
>>>>>>> dc53cd01
    <LatestPackageReference Include="Mono.Cecil" />
    <LatestPackageReference Include="Moq" />
    <LatestPackageReference Include="Newtonsoft.Json.Bson" />
    <LatestPackageReference Include="NSwag.ApiDescription.Client" />
    <LatestPackageReference Include="Selenium.Support" />
    <LatestPackageReference Include="Selenium.WebDriver" />
    <LatestPackageReference Include="Selenium.WebDriver.ChromeDriver" />
    <LatestPackageReference Include="Selenium.WebDriver.MicrosoftDriver" />
    <LatestPackageReference Include="Serilog.Extensions.Logging" />
    <LatestPackageReference Include="Serilog.Sinks.File" />
    <LatestPackageReference Include="StackExchange.Redis" />
    <LatestPackageReference Include="System.Reactive.Linq" />
    <LatestPackageReference Include="xunit.abstractions" />
    <LatestPackageReference Include="xunit.analyzers" />
    <LatestPackageReference Include="xunit.assert" />
    <LatestPackageReference Include="xunit.extensibility.core" />
    <LatestPackageReference Include="xunit.extensibility.execution" />
  </ItemGroup>

  <ItemGroup Label="Dependencies with versions.">
    <!-- Get name prefixes for version properties. -->
    <LatestPackageReference Update="@(LatestPackageReference)">
      <VersionName>$([System.String]::new('%(Identity)').Replace('.',''))</VersionName>
    </LatestPackageReference>

    <!-- Get versions. -->
    <LatestPackageReference Update="@(LatestPackageReference)">
      <Version>$(%(VersionName)PackageVersion)</Version>
      <RTMVersion>$(%(VersionName)V0PackageVersion)</RTMVersion>

      <!-- Remove excess metadata. -->
      <RTMVersion Condition=" '%(Version)' == '%(RTMVersion)' " />
      <VersionName />
    </LatestPackageReference>

    <!--
      Special case RID-specific Microsoft.NETCore.App.Runtime dependencies to ease new RID additions. Map from a
      single property to Version metadata for all RIDs.
    -->
    <LatestPackageReference Update="@(LatestPackageReference->WithMetadataValue('Version', ''))">
      <Version
          Condition=" $([System.String]::new('%(Identity)').StartsWith('Microsoft.NETCore.App.Runtime.')) ">$(MicrosoftNETCoreAppRuntimeVersion)</Version>
    </LatestPackageReference>
  </ItemGroup>
</Project><|MERGE_RESOLUTION|>--- conflicted
+++ resolved
@@ -162,12 +162,9 @@
     <LatestPackageReference Include="Libuv" />
     <LatestPackageReference Include="MessagePack" />
     <LatestPackageReference Include="MessagePackAnalyzer" />
-<<<<<<< HEAD
     <LatestPackageReference Include="Microsoft.Data.SqlClient" />
-=======
     <LatestPackageReference Include="Microsoft.Identity.Web.UI" />
     <LatestPackageReference Include="Microsoft.Graph" />
->>>>>>> dc53cd01
     <LatestPackageReference Include="Mono.Cecil" />
     <LatestPackageReference Include="Moq" />
     <LatestPackageReference Include="Newtonsoft.Json.Bson" />
